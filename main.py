#!/usr/bin/env python3
# -*- coding: utf-8 -*-

"""
KAG-Builder main entrypoint

Builds:
1) Knowledge graph (entities/relations, attributes, embeddings)
2) Relational DB (CMP info, scene info)
3) Event/plot graphs (causality, SABER, plot relations, embeddings)

Includes:
- Best-effort resource cleanup for common components
- Diagnostics for non-daemon alive threads (stack dump + short join + hard exit)
"""

import argparse
import sys
from pathlib import Path
import os
import threading
import traceback
import time
import inspect
import json

# Add project root to PYTHONPATH
project_root = Path(__file__).parent
sys.path.insert(0, str(project_root))

from core import KAGConfig
from core.builder.graph_builder import KnowledgeGraphBuilder
from core.builder.database_builder import RelationalDatabaseBuilder
from core.builder.narrative_graph_builder import EventCausalityBuilder

import logging

# ------- Base logging config (may be overridden by --verbose) -------
logging.basicConfig(level=logging.INFO, format="%(asctime)s %(levelname)s %(name)s: %(message)s")
logging.getLogger("openai").setLevel(logging.ERROR)
logging.getLogger("httpx").setLevel(logging.WARNING)
logging.getLogger("httpcore").setLevel(logging.WARNING)
logging.getLogger("neo4j").setLevel(logging.ERROR)
logging.getLogger("neo4j.io").setLevel(logging.ERROR)
logging.getLogger("neo4j.bolt").setLevel(logging.ERROR)
logging.getLogger("core.memory.vector_memory").setLevel(logging.INFO)
logging.getLogger("core.storage.vector_store").setLevel(logging.INFO)
logging.getLogger("core.storage.vector_store").setLevel(logging.INFO)
logging.getLogger("asyncio").setLevel(logging.INFO)
logging.getLogger("urllib3").setLevel(logging.WARNING)
logging.getLogger("chromadb").setLevel(logging.WARNING)

logger = logging.getLogger(__name__)

# ================== Resource closing (component level) ==================

def _try_call(fn, **kwargs):
    """Call a function with only the kwargs it accepts (safe best-effort)."""
    if not callable(fn):
        return
    sig = inspect.signature(fn)
    accepted = {k: v for k, v in kwargs.items() if k in sig.parameters}
    return fn(**accepted) if accepted else fn()

def _best_effort_close(obj):
    """
    Best-effort close for common resources; never raises.
    Handles:
      - concurrent.futures executors (with cancel_futures if available)
      - generic .close/.shutdown/.dispose/.stop/.terminate
    """
    if obj is None:
        return
    try:
        import concurrent.futures as _cf
        if isinstance(obj, (_cf.ThreadPoolExecutor, _cf.ProcessPoolExecutor)):
            try:
                obj.shutdown(wait=True, cancel_futures=True)
            except TypeError:
                obj.shutdown(wait=True)
            return
    except Exception:
        pass

    for name in ("close", "shutdown", "dispose", "stop", "terminate"):
        m = getattr(obj, name, None)
        if callable(m):
            try:
                _try_call(m, wait=True, cancel_futures=True)
                return
            except Exception:
                try:
                    m()
                    return
                except Exception:
                    pass

def _close_component(obj):
    """
    Close an object and its common resource attributes if present.
    """
    if obj is None:
        return
    _best_effort_close(obj)
    for attr in (
        "neo4j_utils", "driver", "session", "tx", "engine",
        "executor", "thread_pool", "pool",
        "vector_store", "graph_store",
        "client", "db", "conn",
        "http", "transport", "producer", "consumer",
    ):
        _best_effort_close(getattr(obj, attr, None))

# ================== Alive thread handling (diagnostics + fallback) ==================

def _alive_non_daemon_threads():
    """Return all alive, non-daemon threads except the main thread."""
    return [
        t for t in threading.enumerate()
        if t is not threading.main_thread() and not t.daemon
    ]

def _dump_alive_threads(prefix="[diag] "):
    """Log alive non-daemon threads and their stacks."""
    alive = _alive_non_daemon_threads()
    if not alive:
        return alive
    logger.warning(prefix + "Non-daemon threads still alive: %d", len(alive))
    frames = sys._current_frames()
    for t in alive:
        logger.warning(
            prefix + "Thread: name=%s, ident=%s, cls=%s, alive=%s",
            t.name, t.ident, t.__class__.__name__, t.is_alive()
        )
        frame = frames.get(t.ident)
        if frame:
            stack_str = "".join(traceback.format_stack(frame))
            logger.warning(prefix + "Stack trace:\n%s", stack_str)
    return alive

def _join_alive_threads(timeout=0.5, prefix="[diag] "):
    """Attempt to join alive non-daemon threads briefly."""
    alive = _alive_non_daemon_threads()
    for t in alive:
        try:
            t.join(timeout=timeout)
        except Exception:
            pass
    alive2 = _alive_non_daemon_threads()
    if alive2:
        logger.warning(prefix + "Still alive after short join: %s", ", ".join([t.name for t in alive2]))
    return alive2

def _handle_alive_threads(grace_seconds=0.3):
    """
    Handle alive threads only:
      - Wait briefly
      - Dump thread info & stacks
      - Short join
      - If still alive, hard exit
    """
    time.sleep(grace_seconds)
    _dump_alive_threads(prefix="[diag] ")
    still = _join_alive_threads(timeout=0.5, prefix="[diag] ")
    if still:
        logger.error("[diag] Non-daemon threads remain alive; performing hard exit (os._exit(0)).")
        os._exit(0)

# ================== Main pipeline ==================

def _write_stats_if_requested(path: str, payload: dict) -> None:
    """Write a JSON stats payload to file if a path is provided."""
    if not path:
        return
    try:
        Path(path).parent.mkdir(parents=True, exist_ok=True)
        with open(path, "w", encoding="utf-8") as f:
            json.dump(payload, f, ensure_ascii=False, indent=2)
        logger.info("Wrote stats to %s", path)
    except Exception as e:
        logger.warning("Failed to write stats to %s: %s", path, e)

def main():
    parser = argparse.ArgumentParser(description="KAG-Builder: Knowledge Graph Constructor")
    parser.add_argument("--input", "-i", required=True, help="Path to the input JSON file")
    parser.add_argument("--config", "-c", default="configs/default.yaml", help="Path to the config YAML")
    parser.add_argument("--verbose", "-v", action="store_true", help="Enable verbose (DEBUG) logging")
    parser.add_argument("--output-stats", "-s", help="Write summary stats to the given JSON file")
    args = parser.parse_args()

    # Adjust logging level for verbosity
    if args.verbose:
        logging.getLogger().setLevel(logging.DEBUG)
        logger.debug("Verbose mode enabled (DEBUG). Config: %s", args.config)

    # Load config
    config = KAGConfig.from_yaml(args.config)
    if args.verbose:
<<<<<<< HEAD
        print(f"✅ 从 {args.config} 加载配置")

    
    # # 创建构建器
    # builder = KnowledgeGraphBuilder(config)
    
    # # # # 构建知识图谱
    # builder.prepare_chunks(args.input, verbose=args.verbose) # 文本准备阶段：长文本拆分和元数据标注
    # builder.store_chunks(verbose=args.verbose) # 保存近向量数据库和本地json
    # builder.run_graph_probing(verbose=args.verbose, sample_ratio=0.35) # from_scratch 的时候建议 0.35
    # builder.initialize_agents()
    # builder.extract_entity_and_relation(verbose=args.verbose) # 实体和关系抽取
    # builder.retry_failed_extractions(verbose=args.verbose) # 实体和关系抽取查漏补缺修复工具
    # builder.run_extraction_refinement(verbose=args.verbose) # 实体消歧
    # builder.extract_entity_attributes(verbose=args.verbose) # 属性抽取
    # kg = builder.build_graph_from_results(verbose=args.verbose)
    # builder.prepare_graph_embeddings()
=======
        logger.debug("Loaded config from %s", args.config)

    # ---------- Knowledge graph phase ----------
    builder = KnowledgeGraphBuilder(config)
    kg_stats = {}
    try:
        # builder.prepare_chunks(args.input, verbose=args.verbose)
        builder.run_graph_probing(verbose=args.verbose, sample_ratio=0.35)
        builder.initialize_agents()
        builder.extract_entity_and_relation(verbose=args.verbose)
        builder.run_extraction_refinement(verbose=args.verbose)
        builder.extract_entity_attributes(verbose=args.verbose)
        _ = builder.build_graph_from_results(verbose=args.verbose)
        builder.prepare_graph_embeddings()

        kg_stats["knowledge_graph"] = {"status": "ok"}
    except Exception as e:
        logger.exception("Knowledge graph phase failed: %s", e)
        kg_stats["knowledge_graph"] = {"status": "error", "error": str(e)}
        # Continue to cleanup and subsequent phases as needed
    finally:
        _close_component(builder)
        builder = None
>>>>>>> 5a58f3a6

    # ---------- Relational DB phase ----------
    sql_builder = RelationalDatabaseBuilder(config)
    rdb_stats = {}
    try:
        sql_builder.extract_cmp_information()
        sql_builder.build_relational_database()
        sql_builder.build_scene_info()

        rdb_stats["relational_db"] = {"status": "ok"}
    except Exception as e:
        logger.exception("Relational DB phase failed: %s", e)
        rdb_stats["relational_db"] = {"status": "error", "error": str(e)}
    finally:
        _close_component(sql_builder)
        sql_builder = None

    # ---------- Event/plot graph phase ----------
    event_graph_builder = EventCausalityBuilder(config)
    ev_stats = {}
    try:
        event_graph_builder.initialize(keep_event_cards=True)
        event_graph_builder.build_event_causality_graph()
        event_graph_builder.run_SABER()
        event_graph_builder.build_event_plot_graph()
        event_graph_builder.generate_plot_relations()
        event_graph_builder.prepare_graph_embeddings()

        ev_stats["event_plot_graph"] = {"status": "ok"}
    except Exception as e:
        logger.exception("Event/plot graph phase failed: %s", e)
        ev_stats["event_plot_graph"] = {"status": "error", "error": str(e)}
    finally:
        _close_component(event_graph_builder)
        event_graph_builder = None

    logger.info("✅ Knowledge graph and event/plot graph pipeline completed.")

    # Optional: write summary stats
    summary = {}
    summary.update(kg_stats)
    summary.update(rdb_stats)
    summary.update(ev_stats)
    if args.output_stats:
        _write_stats_if_requested(args.output_stats, summary)

    # Handle alive non-daemon threads (last-resort cleanup)
    _handle_alive_threads(grace_seconds=0.3)

    sys.exit(0)


if __name__ == "__main__":
    main()<|MERGE_RESOLUTION|>--- conflicted
+++ resolved
@@ -196,25 +196,7 @@
     # Load config
     config = KAGConfig.from_yaml(args.config)
     if args.verbose:
-<<<<<<< HEAD
-        print(f"✅ 从 {args.config} 加载配置")
-
-    
-    # # 创建构建器
-    # builder = KnowledgeGraphBuilder(config)
-    
-    # # # # 构建知识图谱
-    # builder.prepare_chunks(args.input, verbose=args.verbose) # 文本准备阶段：长文本拆分和元数据标注
-    # builder.store_chunks(verbose=args.verbose) # 保存近向量数据库和本地json
-    # builder.run_graph_probing(verbose=args.verbose, sample_ratio=0.35) # from_scratch 的时候建议 0.35
-    # builder.initialize_agents()
-    # builder.extract_entity_and_relation(verbose=args.verbose) # 实体和关系抽取
-    # builder.retry_failed_extractions(verbose=args.verbose) # 实体和关系抽取查漏补缺修复工具
-    # builder.run_extraction_refinement(verbose=args.verbose) # 实体消歧
-    # builder.extract_entity_attributes(verbose=args.verbose) # 属性抽取
-    # kg = builder.build_graph_from_results(verbose=args.verbose)
-    # builder.prepare_graph_embeddings()
-=======
+
         logger.debug("Loaded config from %s", args.config)
 
     # ---------- Knowledge graph phase ----------
@@ -225,6 +207,7 @@
         builder.run_graph_probing(verbose=args.verbose, sample_ratio=0.35)
         builder.initialize_agents()
         builder.extract_entity_and_relation(verbose=args.verbose)
+        builder.retry_failed_extractions(verbose=args.verbose)
         builder.run_extraction_refinement(verbose=args.verbose)
         builder.extract_entity_attributes(verbose=args.verbose)
         _ = builder.build_graph_from_results(verbose=args.verbose)
@@ -238,7 +221,6 @@
     finally:
         _close_component(builder)
         builder = None
->>>>>>> 5a58f3a6
 
     # ---------- Relational DB phase ----------
     sql_builder = RelationalDatabaseBuilder(config)
